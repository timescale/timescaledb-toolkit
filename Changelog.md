--- conflicted
+++ resolved
@@ -19,13 +19,7 @@
 #### Shout-outs
 - @zyro for reporting null handling issue on count_min_sketch
 
-<<<<<<< HEAD
-**Full changelog**:
-
-## 1.11.0 (2022-09-21)
-=======
 ## [1.11.0](https://github.com/timescale/timescaledb-toolkit/releases/tag/1.11.0) (2022-09-21)
->>>>>>> 8dafc7a6
 
 #### New experimental features
 
