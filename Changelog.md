--- conflicted
+++ resolved
@@ -17,11 +17,8 @@
 - [#741](https://github.com/timescale/timescaledb-toolkit/pull/741): Stabilize `approx_count_distinct`
 
 #### Other notable changes
-<<<<<<< HEAD
 - [#743](https://github.com/timescale/timescaledb-toolkit/pull/743): Remove support for direct upgrades from toolkit versions more than 1 year old. Toolkit versions 1.4.x and 1.5.x will have to upgrade to an intermediate version before upgrading to 1.16.0.
-=======
 - [#744](https://github.com/timescale/timescaledb-toolkit/pull/744): Fix nightly CI failures from building TimescaleDB on Enterprise Linux
->>>>>>> be98c0a3
 
 #### Shout-outs
 
